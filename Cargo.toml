--- conflicted
+++ resolved
@@ -2,40 +2,18 @@
 members = ["packages/*", "contracts/*"]
 
 [workspace.package]
-version = "0.19.0"
-edition = "2021"
-license = "Apache-2.0"
-repository = "https://github.com/CosmWasm/cw-nfts"
-homepage = "https://cosmwasm.com"
+version       = "0.19.0"
+edition       = "2021"
+license       = "Apache-2.0"
+repository    = "https://github.com/CosmWasm/cw-nfts"
+homepage      = "https://cosmwasm.com"
 documentation = "https://docs.cosmwasm.com"
-rust-version = "1.75"
+rust-version  = "1.78"
 
 [workspace.dependencies]
 anyhow = "^1.0"
 bech32 = "^0.11"
 cosmwasm-schema = "^1.5"
-<<<<<<< HEAD
-cosmwasm-std = "^1.5"
-cw2 = "^1.1"
-cw20 = "^1.1"
-cw721 = { version = "*", path = "./packages/cw721" }
-cw721-016 = { git = "https://github.com/CosmWasm/cw-nfts", tag = "v0.16.0", package = "cw721" } # needed for backwards compatibility and legacy migration
-cw721-017 = { git = "https://github.com/CosmWasm/cw-nfts", tag = "v0.17.0", package = "cw721" } # needed for testing legacy migration
-cw721-018 = { git = "https://github.com/CosmWasm/cw-nfts", tag = "v0.18.0", package = "cw721" } # needed for testing legacy migration
-cw721-base = { version = "*", path = "./contracts/cw721-base" }
-cw721-base-016 = { git = "https://github.com/CosmWasm/cw-nfts", tag = "v0.16.0", package = "cw721-base" } # needed for testing legacy migration
-cw721-base-017 = { git = "https://github.com/CosmWasm/cw-nfts", tag = "v0.17.0", package = "cw721-base" } # needed for testing legacy migration
-cw721-base-018 = { git = "https://github.com/CosmWasm/cw-nfts", tag = "v0.18.0", package = "cw721-base" } # needed for testing legacy migration
-cw1155 = { path = "./packages/cw1155", version = "*" }
-cw1155-base = { path = "./contracts/cw1155-base", version = "*" }
-cw-multi-test = "^0.20"
-cw-ownable = { git = "https://github.com/public-awesome/cw-plus-plus.git", rev = "28c1a09bfc6b4f1942fefe3eb0b50faf9d3b1523" } # TODO: switch to official https://github.com/larry0x/cw-plus-plus once merged
-cw-storage-plus = "^1.1"
-cw-utils = "^1.0"
-schemars = "^0.8"
-serde = { version = "1.0.152", default-features = false, features = ["derive"] }
-thiserror = "^1.0"
-=======
 cosmwasm-std    = "^1.5"
 cw2             = "^1.1"
 cw20            = "^1.1"
@@ -47,6 +25,8 @@
 cw721-metadata-onchain-016  = { git = "https://github.com/CosmWasm/cw-nfts", tag = "v0.16.0", package = "cw721-metadata-onchain" } # needed for testing legacy migration
 cw721-base-017  = { git = "https://github.com/CosmWasm/cw-nfts", tag = "v0.17.0", package = "cw721-base" } # needed for testing legacy migration
 cw721-base-018  = { git = "https://github.com/CosmWasm/cw-nfts", tag = "v0.18.0", package = "cw721-base" } # needed for testing legacy migration
+cw1155 = { path = "./packages/cw1155", version = "*" }
+cw1155-base = { path = "./contracts/cw1155-base", version = "*" }
 cw-multi-test   = { version = "^0.20", features = ["cosmwasm_1_2"] }
 cw-ownable      = { git = "https://github.com/public-awesome/cw-plus-plus.git", rev = "28c1a09bfc6b4f1942fefe3eb0b50faf9d3b1523"} # TODO: switch to official https://github.com/larry0x/cw-plus-plus once merged
 cw-paginate-storage = { version = "^2.4", git = "https://github.com/DA0-DA0/dao-contracts.git" }
@@ -57,11 +37,10 @@
 sha2 = "^0.10"
 thiserror       = "^1.0"
 url             = "^2.5"
->>>>>>> a5abe476
 
 [profile.release.package.cw721-base]
 codegen-units = 1
-incremental = false
+incremental   = false
 
 [profile.release.package.cw721-expiration]
 codegen-units = 1
@@ -69,15 +48,15 @@
 
 [profile.release.package.cw721-metadata-onchain]
 codegen-units = 1
-incremental = false
+incremental   = false
 
 [profile.release.package.cw721-fixed-price]
 codegen-units = 1
-incremental = false
+incremental   = false
 
 [profile.release.package.cw721-non-transferable]
 codegen-units = 1
-incremental = false
+incremental   = false
 
 [profile.release.package.cw721-receiver-tester]
 codegen-units = 1
@@ -85,12 +64,12 @@
 
 [profile.release.package.cw2981-royalties]
 codegen-units = 1
-incremental = false
+incremental   = false
 
 [profile.release]
-rpath = false
-lto = true
-overflow-checks = true
-opt-level = 3
-debug = false
+rpath            = false
+lto              = true
+overflow-checks  = true
+opt-level        = 3
+debug            = false
 debug-assertions = false