--- conflicted
+++ resolved
@@ -52,10 +52,6 @@
     #[error("No withdraw address set")]
     NoWithdrawAddress {},
 
-<<<<<<< HEAD
-    #[error("Must provide either 'token_uri' or 'extension' to update.")]
-    NoUpdatesRequested {},
-=======
     #[error("Collection name must not be empty")]
     CollectionNameEmpty {},
 
@@ -82,5 +78,4 @@
 
     #[error("Internal error. Missing argument: Info")]
     NoInfo,
->>>>>>> a5abe476
 }