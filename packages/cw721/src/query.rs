--- conflicted
+++ resolved
@@ -1,10 +1,5 @@
 use cosmwasm_std::{
-<<<<<<< HEAD
-    to_json_binary, Addr, Binary, BlockInfo, CustomMsg, Deps, Env, Order, StdError, StdResult,
-    Storage,
-=======
     Addr, BlockInfo, CustomMsg, Deps, Empty, Env, Order, StdError, StdResult, Storage,
->>>>>>> a5abe476
 };
 use cw_ownable::Ownership;
 use cw_storage_plus::Bound;
@@ -32,118 +27,6 @@
 pub const DEFAULT_LIMIT: u32 = 10;
 pub const MAX_LIMIT: u32 = 1000;
 
-<<<<<<< HEAD
-pub trait Cw721Query<
-    // Metadata defined in NftInfo.
-    TMetadataExtension,
-    // Defines for `CosmosMsg::Custom<T>` in response. Barely used, so `Empty` can be used.
-    TCustomResponseMessage,
-    // Message passed for updating metadata.
-    TMetadataExtensionMsg,
-    // Extension query message.
-    TQueryExtensionMsg,
-> where
-    TMetadataExtension: Serialize + DeserializeOwned + Clone,
-    TCustomResponseMessage: CustomMsg,
-    TMetadataExtensionMsg: CustomMsg,
-    TQueryExtensionMsg: Serialize + DeserializeOwned + Clone,
-{
-    fn query(
-        &self,
-        deps: Deps,
-        env: Env,
-        msg: Cw721QueryMsg<TMetadataExtension, TQueryExtensionMsg>,
-    ) -> StdResult<Binary> {
-        match msg {
-            Cw721QueryMsg::Minter {} => to_json_binary(&self.query_minter(deps.storage)?),
-            Cw721QueryMsg::ContractInfo {} => {
-                to_json_binary(&self.query_collection_info(deps, env)?)
-            }
-            Cw721QueryMsg::NftInfo { token_id } => {
-                to_json_binary(&self.query_nft_info(deps, env, token_id)?)
-            }
-            Cw721QueryMsg::OwnerOf {
-                token_id,
-                include_expired,
-            } => to_json_binary(&self.query_owner_of(
-                deps,
-                env,
-                token_id,
-                include_expired.unwrap_or(false),
-            )?),
-            Cw721QueryMsg::AllNftInfo {
-                token_id,
-                include_expired,
-            } => to_json_binary(&self.query_all_nft_info(
-                deps,
-                env,
-                token_id,
-                include_expired.unwrap_or(false),
-            )?),
-            Cw721QueryMsg::Operator {
-                owner,
-                operator,
-                include_expired,
-            } => to_json_binary(&self.query_operator(
-                deps,
-                env,
-                owner,
-                operator,
-                include_expired.unwrap_or(false),
-            )?),
-            Cw721QueryMsg::AllOperators {
-                owner,
-                include_expired,
-                start_after,
-                limit,
-            } => to_json_binary(&self.query_operators(
-                deps,
-                env,
-                owner,
-                include_expired.unwrap_or(false),
-                start_after,
-                limit,
-            )?),
-            Cw721QueryMsg::NumTokens {} => to_json_binary(&self.query_num_tokens(deps, env)?),
-            Cw721QueryMsg::Tokens {
-                owner,
-                start_after,
-                limit,
-            } => to_json_binary(&self.query_tokens(deps, env, owner, start_after, limit)?),
-            Cw721QueryMsg::AllTokens { start_after, limit } => {
-                to_json_binary(&self.query_all_tokens(deps, env, start_after, limit)?)
-            }
-            Cw721QueryMsg::Approval {
-                token_id,
-                spender,
-                include_expired,
-            } => to_json_binary(&self.query_approval(
-                deps,
-                env,
-                token_id,
-                spender,
-                include_expired.unwrap_or(false),
-            )?),
-            Cw721QueryMsg::Approvals {
-                token_id,
-                include_expired,
-            } => to_json_binary(&self.query_approvals(
-                deps,
-                env,
-                token_id,
-                include_expired.unwrap_or(false),
-            )?),
-            Cw721QueryMsg::Ownership {} => {
-                to_json_binary(&self.query_minter_ownership(deps.storage)?)
-            }
-            Cw721QueryMsg::Extension { msg, .. } => {
-                to_json_binary(&self.query_extension(deps, env, msg)?)
-            }
-            Cw721QueryMsg::GetWithdrawAddress {} => {
-                to_json_binary(&self.query_withdraw_address(deps)?)
-            }
-        }
-=======
 pub fn parse_approval(item: StdResult<(Addr, Expiration)>) -> StdResult<Approval> {
     item.map(|(spender, expires)| Approval { spender, expires })
 }
@@ -168,7 +51,6 @@
     Approval {
         spender: approval.spender.clone(),
         expires: approval.expires,
->>>>>>> a5abe476
     }
 }
 
@@ -188,104 +70,6 @@
     MINTER.get_ownership(storage)
 }
 
-<<<<<<< HEAD
-    fn query_collection_info(&self, deps: Deps, _env: Env) -> StdResult<CollectionInfo> {
-        Cw721Config::<
-            TMetadataExtension,
-            TCustomResponseMessage,
-            TMetadataExtensionMsg,
-            TQueryExtensionMsg,
-        >::default()
-        .collection_info
-        .load(deps.storage)
-    }
-
-    fn query_num_tokens(&self, deps: Deps, _env: Env) -> StdResult<NumTokensResponse> {
-        let count = Cw721Config::<
-            TMetadataExtension,
-            TCustomResponseMessage,
-            TMetadataExtensionMsg,
-            TQueryExtensionMsg,
-        >::default()
-        .token_count(deps.storage)?;
-        Ok(NumTokensResponse { count })
-    }
-
-    fn query_nft_info(
-        &self,
-        deps: Deps,
-        _env: Env,
-        token_id: String,
-    ) -> StdResult<NftInfoResponse<TMetadataExtension>> {
-        let info = Cw721Config::<
-            TMetadataExtension,
-            TCustomResponseMessage,
-            TMetadataExtensionMsg,
-            TQueryExtensionMsg,
-        >::default()
-        .nft_info
-        .load(deps.storage, &token_id)?;
-        Ok(NftInfoResponse {
-            token_uri: info.token_uri,
-            extension: info.extension,
-        })
-    }
-
-    fn query_owner_of(
-        &self,
-        deps: Deps,
-        env: Env,
-        token_id: String,
-        include_expired_approval: bool,
-    ) -> StdResult<OwnerOfResponse> {
-        let nft_info = Cw721Config::<
-            TMetadataExtension,
-            TCustomResponseMessage,
-            TMetadataExtensionMsg,
-            TQueryExtensionMsg,
-        >::default()
-        .nft_info
-        .load(deps.storage, &token_id)?;
-        Ok(OwnerOfResponse {
-            owner: nft_info.owner.to_string(),
-            approvals: humanize_approvals(&env.block, &nft_info, include_expired_approval),
-        })
-    }
-
-    /// operator returns the approval status of an operator for a given owner if exists
-    fn query_operator(
-        &self,
-        deps: Deps,
-        env: Env,
-        owner: String,
-        operator: String,
-        include_expired_approval: bool,
-    ) -> StdResult<OperatorResponse> {
-        let owner_addr = deps.api.addr_validate(&owner)?;
-        let operator_addr = deps.api.addr_validate(&operator)?;
-
-        let info = Cw721Config::<
-            TMetadataExtension,
-            TCustomResponseMessage,
-            TMetadataExtensionMsg,
-            TQueryExtensionMsg,
-        >::default()
-        .operators
-        .may_load(deps.storage, (&owner_addr, &operator_addr))?;
-
-        if let Some(expires) = info {
-            if !include_expired_approval && expires.is_expired(&env.block) {
-                return Err(StdError::not_found("Approval not found"));
-            }
-
-            return Ok(OperatorResponse {
-                approval: Approval {
-                    spender: operator_addr,
-                    expires,
-                },
-            });
-        }
-=======
 pub fn query_creator_ownership(storage: &dyn Storage) -> StdResult<Ownership<Addr>> {
     CREATOR.get_ownership(storage)
 }
@@ -364,70 +148,12 @@
         contract_info,
     })
 }
->>>>>>> a5abe476
 
 pub fn query_num_tokens(storage: &dyn Storage) -> StdResult<NumTokensResponse> {
     let count = Cw721Config::<Option<Empty>>::default().token_count(storage)?;
     Ok(NumTokensResponse { count })
 }
 
-<<<<<<< HEAD
-    /// operators returns all operators owner given access to
-    fn query_operators(
-        &self,
-        deps: Deps,
-        env: Env,
-        owner: String,
-        include_expired_approval: bool,
-        start_after: Option<String>,
-        limit: Option<u32>,
-    ) -> StdResult<OperatorsResponse> {
-        let limit = limit.unwrap_or(DEFAULT_LIMIT).min(MAX_LIMIT) as usize;
-        let start_addr = maybe_addr(deps.api, start_after)?;
-        let start = start_addr.as_ref().map(Bound::exclusive);
-
-        let owner_addr = deps.api.addr_validate(&owner)?;
-        let res: StdResult<Vec<_>> = Cw721Config::<
-            TMetadataExtension,
-            TCustomResponseMessage,
-            TMetadataExtensionMsg,
-            TQueryExtensionMsg,
-        >::default()
-        .operators
-        .prefix(&owner_addr)
-        .range(deps.storage, start, None, Order::Ascending)
-        .filter(|r| {
-            include_expired_approval || r.is_err() || !r.as_ref().unwrap().1.is_expired(&env.block)
-        })
-        .take(limit)
-        .map(parse_approval)
-        .collect();
-        Ok(OperatorsResponse { operators: res? })
-    }
-
-    fn query_approval(
-        &self,
-        deps: Deps,
-        env: Env,
-        token_id: String,
-        spender: String,
-        include_expired_approval: bool,
-    ) -> StdResult<ApprovalResponse> {
-        let token = Cw721Config::<
-            TMetadataExtension,
-            TCustomResponseMessage,
-            TMetadataExtensionMsg,
-            TQueryExtensionMsg,
-        >::default()
-        .nft_info
-        .load(deps.storage, &token_id)?;
-
-        // token owner has absolute approval
-        if token.owner == spender {
-            let approval = Approval {
-                spender: token.owner,
-                expires: Expiration::Never {},
-=======
 pub fn query_nft_info<TNftExtension>(
     storage: &dyn Storage,
     token_id: String,
@@ -466,7 +192,6 @@
                 Some(nft)
             } else {
                 None
->>>>>>> a5abe476
             };
             Ok(result)
         })
@@ -529,115 +254,6 @@
         });
     }
 
-<<<<<<< HEAD
-    /// approvals returns all approvals owner given access to
-    fn query_approvals(
-        &self,
-        deps: Deps,
-        env: Env,
-        token_id: String,
-        include_expired_approval: bool,
-    ) -> StdResult<ApprovalsResponse> {
-        let token = Cw721Config::<
-            TMetadataExtension,
-            TCustomResponseMessage,
-            TMetadataExtensionMsg,
-            TQueryExtensionMsg,
-        >::default()
-        .nft_info
-        .load(deps.storage, &token_id)?;
-        let approvals: Vec<_> = token
-            .approvals
-            .into_iter()
-            .filter(|t| include_expired_approval || !t.is_expired(&env.block))
-            .map(|a| Approval {
-                spender: a.spender,
-                expires: a.expires,
-            })
-            .collect();
-
-        Ok(ApprovalsResponse { approvals })
-    }
-
-    fn query_tokens(
-        &self,
-        deps: Deps,
-        _env: Env,
-        owner: String,
-        start_after: Option<String>,
-        limit: Option<u32>,
-    ) -> StdResult<TokensResponse> {
-        let limit = limit.unwrap_or(DEFAULT_LIMIT).min(MAX_LIMIT) as usize;
-        let start = start_after.map(|s| Bound::ExclusiveRaw(s.into()));
-
-        let owner_addr = deps.api.addr_validate(&owner)?;
-        let tokens: Vec<String> = Cw721Config::<
-            TMetadataExtension,
-            TCustomResponseMessage,
-            TMetadataExtensionMsg,
-            TQueryExtensionMsg,
-        >::default()
-        .nft_info
-        .idx
-        .owner
-        .prefix(owner_addr)
-        .keys(deps.storage, start, None, Order::Ascending)
-        .take(limit)
-        .collect::<StdResult<Vec<_>>>()?;
-
-        Ok(TokensResponse { tokens })
-    }
-
-    fn query_all_tokens(
-        &self,
-        deps: Deps,
-        _env: Env,
-        start_after: Option<String>,
-        limit: Option<u32>,
-    ) -> StdResult<TokensResponse> {
-        let limit = limit.unwrap_or(DEFAULT_LIMIT).min(MAX_LIMIT) as usize;
-        let start = start_after.map(|s| Bound::ExclusiveRaw(s.into()));
-
-        let tokens: StdResult<Vec<String>> = Cw721Config::<
-            TMetadataExtension,
-            TCustomResponseMessage,
-            TMetadataExtensionMsg,
-            TQueryExtensionMsg,
-        >::default()
-        .nft_info
-        .range(deps.storage, start, None, Order::Ascending)
-        .take(limit)
-        .map(|item| item.map(|(k, _)| k))
-        .collect();
-
-        Ok(TokensResponse { tokens: tokens? })
-    }
-
-    fn query_all_nft_info(
-        &self,
-        deps: Deps,
-        env: Env,
-        token_id: String,
-        include_expired_approval: bool,
-    ) -> StdResult<AllNftInfoResponse<TMetadataExtension>> {
-        let nft_info = Cw721Config::<
-            TMetadataExtension,
-            TCustomResponseMessage,
-            TMetadataExtensionMsg,
-            TQueryExtensionMsg,
-        >::default()
-        .nft_info
-        .load(deps.storage, &token_id)?;
-        Ok(AllNftInfoResponse {
-            access: OwnerOfResponse {
-                owner: nft_info.owner.to_string(),
-                approvals: humanize_approvals(&env.block, &nft_info, include_expired_approval),
-            },
-            info: NftInfoResponse {
-                token_uri: nft_info.token_uri,
-                extension: nft_info.extension,
-            },
-=======
     Err(StdError::not_found("Approval not found"))
 }
 
@@ -696,41 +312,16 @@
         .map(|a| Approval {
             spender: a.spender,
             expires: a.expires,
->>>>>>> a5abe476
         })
         .collect();
 
-<<<<<<< HEAD
-    /// No-op returning empty Binary
-    fn query_extension(
-        &self,
-        _deps: Deps,
-        _env: Env,
-        _msg: TQueryExtensionMsg,
-    ) -> StdResult<Binary> {
-        Ok(Binary::default())
-=======
     if filtered.is_empty() {
         return Err(StdError::not_found("Approval not found"));
->>>>>>> a5abe476
     }
     // we expect only one item
     let approval = filtered[0].clone();
 
-<<<<<<< HEAD
-    fn query_withdraw_address(&self, deps: Deps) -> StdResult<Option<String>> {
-        Cw721Config::<
-            TMetadataExtension,
-            TCustomResponseMessage,
-            TMetadataExtensionMsg,
-            TQueryExtensionMsg,
-        >::default()
-        .withdraw_address
-        .may_load(deps.storage)
-    }
-=======
     Ok(ApprovalResponse { approval })
->>>>>>> a5abe476
 }
 
 /// approvals returns all approvals owner given access to
