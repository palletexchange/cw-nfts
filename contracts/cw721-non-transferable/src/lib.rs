--- conflicted
+++ resolved
@@ -11,12 +11,7 @@
 const CONTRACT_NAME: &str = "crates.io:cw721-non-transferable";
 const CONTRACT_VERSION: &str = env!("CARGO_PKG_VERSION");
 
-<<<<<<< HEAD
-pub type Cw721NonTransferableContract<'a> =
-    Cw721Contract<'a, DefaultOptionMetadataExtension, Empty, Empty, Empty>;
-=======
 pub type Cw721NonTransferableContract<'a> = Cw721EmptyExtensions<'a>;
->>>>>>> a5abe476
 
 #[cfg(not(feature = "library"))]
 pub mod entry {
