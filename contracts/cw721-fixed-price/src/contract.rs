use crate::error::ContractError;
use crate::msg::{ConfigResponse, ExecuteMsg, InstantiateMsg, QueryMsg};
use crate::state::{Config, CONFIG};
#[cfg(not(feature = "library"))]
use cosmwasm_std::entry_point;
use cosmwasm_std::{
    to_json_binary, Addr, Binary, Deps, DepsMut, Empty, Env, MessageInfo, Reply, ReplyOn, Response,
    StdResult, SubMsg, Uint128, WasmMsg,
};
use cw2::set_contract_version;
use cw20::Cw20ReceiveMsg;
use cw721::helpers::DefaultCw721Helper;
use cw721::msg::{Cw721ExecuteMsg, Cw721InstantiateMsg, NftExtensionMsg};
use cw721::traits::Cw721Calls;
use cw721::{
    DefaultOptionalCollectionExtension, DefaultOptionalCollectionExtensionMsg,
    DefaultOptionalNftExtensionMsg,
};
use cw_utils::parse_reply_instantiate_data;

// version info for migration info
const CONTRACT_NAME: &str = "crates.io:cw721-fixed-price";
const CONTRACT_VERSION: &str = env!("CARGO_PKG_VERSION");

const INSTANTIATE_TOKEN_REPLY_ID: u64 = 1;

#[cfg_attr(not(feature = "library"), entry_point)]
pub fn instantiate(
    deps: DepsMut,
    _env: Env,
    info: MessageInfo,
    msg: InstantiateMsg<DefaultOptionalCollectionExtension>,
) -> Result<Response, ContractError> {
    set_contract_version(deps.storage, CONTRACT_NAME, CONTRACT_VERSION)?;

    if msg.unit_price == Uint128::new(0) {
        return Err(ContractError::InvalidUnitPrice {});
    }

    if msg.max_tokens == 0 {
        return Err(ContractError::InvalidMaxTokens {});
    }

    let config = Config {
        cw721_address: None,
        cw20_address: msg.cw20_address,
        unit_price: msg.unit_price,
        max_tokens: msg.max_tokens,
        owner: info.sender,
        name: msg.name.clone(),
        symbol: msg.symbol.clone(),
        token_uri: msg.token_uri.clone(),
        extension: msg.extension.clone(),
        unused_token_id: 0,
    };

    CONFIG.save(deps.storage, &config)?;

    let sub_msg: Vec<SubMsg> = vec![SubMsg {
        msg: WasmMsg::Instantiate {
            code_id: msg.token_code_id,
            msg: to_json_binary(&Cw721InstantiateMsg {
                name: msg.name.clone(),
                symbol: msg.symbol,
                collection_info_extension: msg.collection_info_extension,
                minter: None,
                creator: None,
                withdraw_address: msg.withdraw_address,
            })?,
            funds: vec![],
            admin: None,
            label: String::from("Instantiate fixed price NFT contract"),
        }
        .into(),
        id: INSTANTIATE_TOKEN_REPLY_ID,
        gas_limit: None,
        reply_on: ReplyOn::Success,
    }];

    Ok(Response::new().add_submessages(sub_msg))
}

// Reply callback triggered from cw721 contract instantiation
#[cfg_attr(not(feature = "library"), entry_point)]
pub fn reply(deps: DepsMut, _env: Env, msg: Reply) -> Result<Response, ContractError> {
    let mut config: Config = CONFIG.load(deps.storage)?;

    if config.cw721_address.is_some() {
        return Err(ContractError::Cw721AlreadyLinked {});
    }

    if msg.id != INSTANTIATE_TOKEN_REPLY_ID {
        return Err(ContractError::InvalidTokenReplyId {});
    }

    let reply = parse_reply_instantiate_data(msg).unwrap();
    config.cw721_address = Addr::unchecked(reply.contract_address).into();
    CONFIG.save(deps.storage, &config)?;

    Ok(Response::new())
}

#[cfg_attr(not(feature = "library"), entry_point)]
pub fn query(deps: Deps, _env: Env, msg: QueryMsg) -> StdResult<Binary> {
    match msg {
        QueryMsg::GetConfig {} => to_json_binary(&query_config(deps)?),
    }
}

fn query_config(deps: Deps) -> StdResult<ConfigResponse> {
    let config = CONFIG.load(deps.storage)?;
    Ok(ConfigResponse {
        owner: config.owner,
        cw20_address: config.cw20_address,
        cw721_address: config.cw721_address,
        max_tokens: config.max_tokens,
        unit_price: config.unit_price,
        name: config.name,
        symbol: config.symbol,
        token_uri: config.token_uri,
        extension: config.extension,
        unused_token_id: config.unused_token_id,
    })
}

#[cfg_attr(not(feature = "library"), entry_point)]
pub fn execute(
    deps: DepsMut,
    _env: Env,
    info: MessageInfo,
    msg: ExecuteMsg,
) -> Result<Response, ContractError> {
    match msg {
        ExecuteMsg::Receive(Cw20ReceiveMsg {
            sender,
            amount,
            msg,
        }) => execute_receive(deps, info, sender, amount, msg),
    }
}

pub fn execute_receive(
    deps: DepsMut,
    info: MessageInfo,
    sender: String,
    amount: Uint128,
    _msg: Binary,
) -> Result<Response, ContractError> {
    let mut config = CONFIG.load(deps.storage)?;
    if config.cw20_address != info.sender {
        return Err(ContractError::UnauthorizedTokenContract {});
    }

    if config.cw721_address.is_none() {
        return Err(ContractError::Uninitialized {});
    }

    if config.unused_token_id >= config.max_tokens {
        return Err(ContractError::SoldOut {});
    }

    if amount != config.unit_price {
        return Err(ContractError::WrongPaymentAmount {});
    }

    let extension: Option<NftExtensionMsg> = config.extension.clone().map(|e| e.into());
    let mint_msg = Cw721ExecuteMsg::<
        DefaultOptionalNftExtensionMsg,
        DefaultOptionalCollectionExtensionMsg,
        Empty,
    >::Mint {
        token_id: config.unused_token_id.to_string(),
        owner: sender,
        token_uri: config.token_uri.clone().into(),
        extension,
    };

    match config.cw721_address.clone() {
        Some(cw721) => {
<<<<<<< HEAD
            let callback = Cw721Contract::<DefaultOptionMetadataExtension, Empty, Empty>(
                cw721,
                PhantomData,
                PhantomData,
                PhantomData,
            )
            .call(mint_msg)?;
=======
            let msg = DefaultCw721Helper::new(cw721).call(mint_msg)?;
>>>>>>> a5abe476
            config.unused_token_id += 1;
            CONFIG.save(deps.storage, &config)?;

            Ok(Response::new().add_message(msg))
        }
        None => Err(ContractError::Cw721NotLinked {}),
    }
}

#[cfg(test)]
mod tests {
    use super::*;
    use cosmwasm_std::testing::{mock_dependencies, mock_env, mock_info, MOCK_CONTRACT_ADDR};
    use cosmwasm_std::{from_json, to_json_binary, CosmosMsg, SubMsgResponse, SubMsgResult};
    use cw721::DefaultOptionalNftExtensionMsg;
    use prost::Message;

    const NFT_CONTRACT_ADDR: &str = "nftcontract";

    // Type for replies to contract instantiate messes
    #[derive(Clone, PartialEq, Message)]
    struct MsgInstantiateContractResponse {
        #[prost(string, tag = "1")]
        pub contract_address: ::prost::alloc::string::String,
        #[prost(bytes, tag = "2")]
        pub data: ::prost::alloc::vec::Vec<u8>,
    }

    #[test]
    fn initialization() {
        let mut deps = mock_dependencies();
        let msg = InstantiateMsg {
            owner: Addr::unchecked("owner"),
            max_tokens: 1,
            unit_price: Uint128::new(1),
            name: String::from("SYNTH"),
            symbol: String::from("SYNTH"),
            collection_info_extension: None,
            token_code_id: 10u64,
            cw20_address: Addr::unchecked(MOCK_CONTRACT_ADDR),
            token_uri: String::from("https://ipfs.io/ipfs/Q"),
            extension: None,
            withdraw_address: None,
        };

        let info = mock_info("owner", &[]);
        let res = instantiate(deps.as_mut(), mock_env(), info.clone(), msg.clone()).unwrap();

        instantiate(deps.as_mut(), mock_env(), info, msg.clone()).unwrap();

        assert_eq!(
            res.messages,
            vec![SubMsg {
                msg: WasmMsg::Instantiate {
                    code_id: msg.token_code_id,
                    msg: to_json_binary(&Cw721InstantiateMsg {
                        name: msg.name.clone(),
                        symbol: msg.symbol.clone(),
                        collection_info_extension: msg.collection_info_extension,
                        minter: None,
                        creator: None,
                        withdraw_address: None,
                    })
                    .unwrap(),
                    funds: vec![],
                    admin: None,
                    label: String::from("Instantiate fixed price NFT contract"),
                }
                .into(),
                id: INSTANTIATE_TOKEN_REPLY_ID,
                gas_limit: None,
                reply_on: ReplyOn::Success,
            }]
        );

        let instantiate_reply = MsgInstantiateContractResponse {
            contract_address: "nftcontract".to_string(),
            data: vec![2u8; 32769],
        };
        let mut encoded_instantiate_reply =
            Vec::<u8>::with_capacity(instantiate_reply.encoded_len());
        instantiate_reply
            .encode(&mut encoded_instantiate_reply)
            .unwrap();

        let reply_msg = Reply {
            id: INSTANTIATE_TOKEN_REPLY_ID,
            result: SubMsgResult::Ok(SubMsgResponse {
                events: vec![],
                data: Some(encoded_instantiate_reply.into()),
            }),
        };
        reply(deps.as_mut(), mock_env(), reply_msg).unwrap();

        let query_msg = QueryMsg::GetConfig {};
        let res = query(deps.as_ref(), mock_env(), query_msg).unwrap();
        let config: Config = from_json(res).unwrap();
        assert_eq!(
            config,
            Config {
                owner: Addr::unchecked("owner"),
                cw20_address: msg.cw20_address,
                cw721_address: Some(Addr::unchecked(NFT_CONTRACT_ADDR)),
                max_tokens: msg.max_tokens,
                unit_price: msg.unit_price,
                name: msg.name,
                symbol: msg.symbol,
                token_uri: msg.token_uri,
                extension: None,
                unused_token_id: 0
            }
        );
    }

    #[test]
    fn invalid_unit_price() {
        let mut deps = mock_dependencies();
        let msg = InstantiateMsg {
            owner: Addr::unchecked("owner"),
            max_tokens: 1,
            unit_price: Uint128::new(0),
            name: String::from("SYNTH"),
            symbol: String::from("SYNTH"),
            collection_info_extension: None,
            token_code_id: 10u64,
            cw20_address: Addr::unchecked(MOCK_CONTRACT_ADDR),
            token_uri: String::from("https://ipfs.io/ipfs/Q"),
            extension: None,
            withdraw_address: None,
        };

        let info = mock_info("owner", &[]);
        let err = instantiate(deps.as_mut(), mock_env(), info, msg).unwrap_err();

        match err {
            ContractError::InvalidUnitPrice {} => {}
            e => panic!("unexpected error: {e}"),
        }
    }

    #[test]
    fn invalid_max_tokens() {
        let mut deps = mock_dependencies();
        let msg = InstantiateMsg {
            owner: Addr::unchecked("owner"),
            max_tokens: 0,
            unit_price: Uint128::new(1),
            name: String::from("SYNTH"),
            symbol: String::from("SYNTH"),
            collection_info_extension: None,
            token_code_id: 10u64,
            cw20_address: Addr::unchecked(MOCK_CONTRACT_ADDR),
            token_uri: String::from("https://ipfs.io/ipfs/Q"),
            extension: None,
            withdraw_address: None,
        };

        let info = mock_info("owner", &[]);
        let err = instantiate(deps.as_mut(), mock_env(), info, msg).unwrap_err();

        match err {
            ContractError::InvalidMaxTokens {} => {}
            e => panic!("unexpected error: {e}"),
        }
    }

    #[test]
    fn mint() {
        let mut deps = mock_dependencies();
        let msg = InstantiateMsg {
            owner: Addr::unchecked("owner"),
            max_tokens: 1,
            unit_price: Uint128::new(1),
            name: String::from("SYNTH"),
            symbol: String::from("SYNTH"),
            collection_info_extension: None,
            token_code_id: 10u64,
            cw20_address: Addr::unchecked(MOCK_CONTRACT_ADDR),
            token_uri: String::from("https://ipfs.io/ipfs/Q"),
            extension: None,
            withdraw_address: None,
        };

        let info = mock_info("owner", &[]);
        instantiate(deps.as_mut(), mock_env(), info, msg).unwrap();
        let instantiate_reply = MsgInstantiateContractResponse {
            contract_address: NFT_CONTRACT_ADDR.to_string(),
            data: vec![2u8; 32769],
        };
        let mut encoded_instantiate_reply =
            Vec::<u8>::with_capacity(instantiate_reply.encoded_len());
        instantiate_reply
            .encode(&mut encoded_instantiate_reply)
            .unwrap();

        let reply_msg = Reply {
            id: INSTANTIATE_TOKEN_REPLY_ID,
            result: SubMsgResult::Ok(SubMsgResponse {
                events: vec![],
                data: Some(encoded_instantiate_reply.into()),
            }),
        };
        reply(deps.as_mut(), mock_env(), reply_msg).unwrap();

        let msg = ExecuteMsg::Receive(Cw20ReceiveMsg {
            sender: String::from("minter"),
            amount: Uint128::new(1),
            msg: [].into(),
        });

        let info = mock_info(MOCK_CONTRACT_ADDR, &[]);
        let res = execute(deps.as_mut(), mock_env(), info, msg).unwrap();

        let mint_msg = Cw721ExecuteMsg::<
            DefaultOptionalNftExtensionMsg,
            DefaultOptionalCollectionExtensionMsg,
            Empty,
        >::Mint {
            token_id: String::from("0"),
            owner: String::from("minter"),
            token_uri: Some(String::from("https://ipfs.io/ipfs/Q")),
            extension: None,
        };

        assert_eq!(
            res.messages[0],
            SubMsg {
                msg: CosmosMsg::Wasm(WasmMsg::Execute {
                    contract_addr: NFT_CONTRACT_ADDR.to_string(),
                    msg: to_json_binary(&mint_msg).unwrap(),
                    funds: vec![],
                }),
                id: 0,
                gas_limit: None,
                reply_on: ReplyOn::Never,
            }
        );
    }

    #[test]
    fn invalid_reply_id() {
        let mut deps = mock_dependencies();
        let msg = InstantiateMsg {
            owner: Addr::unchecked("owner"),
            max_tokens: 1,
            unit_price: Uint128::new(1),
            name: String::from("SYNTH"),
            symbol: String::from("SYNTH"),
            collection_info_extension: None,
            token_code_id: 10u64,
            cw20_address: Addr::unchecked(MOCK_CONTRACT_ADDR),
            token_uri: String::from("https://ipfs.io/ipfs/Q"),
            extension: None,
            withdraw_address: None,
        };

        let info = mock_info("owner", &[]);
        instantiate(deps.as_mut(), mock_env(), info, msg).unwrap();
        let instantiate_reply = MsgInstantiateContractResponse {
            contract_address: NFT_CONTRACT_ADDR.to_string(),
            data: vec![2u8; 32769],
        };
        let mut encoded_instantiate_reply =
            Vec::<u8>::with_capacity(instantiate_reply.encoded_len());
        instantiate_reply
            .encode(&mut encoded_instantiate_reply)
            .unwrap();

        let reply_msg = Reply {
            id: 10,
            result: SubMsgResult::Ok(SubMsgResponse {
                events: vec![],
                data: Some(encoded_instantiate_reply.into()),
            }),
        };
        let err = reply(deps.as_mut(), mock_env(), reply_msg).unwrap_err();
        match err {
            ContractError::InvalidTokenReplyId {} => {}
            e => panic!("unexpected error: {e}"),
        }
    }

    #[test]
    fn cw721_already_linked() {
        let mut deps = mock_dependencies();
        let msg = InstantiateMsg {
            owner: Addr::unchecked("owner"),
            max_tokens: 1,
            unit_price: Uint128::new(1),
            name: String::from("SYNTH"),
            symbol: String::from("SYNTH"),
            collection_info_extension: None,
            token_code_id: 10u64,
            cw20_address: Addr::unchecked(MOCK_CONTRACT_ADDR),
            token_uri: String::from("https://ipfs.io/ipfs/Q"),
            extension: None,
            withdraw_address: None,
        };

        let info = mock_info("owner", &[]);
        instantiate(deps.as_mut(), mock_env(), info, msg).unwrap();
        let instantiate_reply = MsgInstantiateContractResponse {
            contract_address: NFT_CONTRACT_ADDR.to_string(),
            data: vec![2u8; 32769],
        };
        let mut encoded_instantiate_reply =
            Vec::<u8>::with_capacity(instantiate_reply.encoded_len());
        instantiate_reply
            .encode(&mut encoded_instantiate_reply)
            .unwrap();

        let reply_msg = Reply {
            id: 1,
            result: SubMsgResult::Ok(SubMsgResponse {
                events: vec![],
                data: Some(encoded_instantiate_reply.into()),
            }),
        };
        reply(deps.as_mut(), mock_env(), reply_msg.clone()).unwrap();

        let err = reply(deps.as_mut(), mock_env(), reply_msg).unwrap_err();
        match err {
            ContractError::Cw721AlreadyLinked {} => {}
            e => panic!("unexpected error: {e}"),
        }
    }

    #[test]
    fn sold_out() {
        let mut deps = mock_dependencies();
        let msg = InstantiateMsg {
            owner: Addr::unchecked("owner"),
            max_tokens: 1,
            unit_price: Uint128::new(1),
            name: String::from("SYNTH"),
            symbol: String::from("SYNTH"),
            collection_info_extension: None,
            token_code_id: 10u64,
            cw20_address: Addr::unchecked(MOCK_CONTRACT_ADDR),
            token_uri: String::from("https://ipfs.io/ipfs/Q"),
            extension: None,
            withdraw_address: None,
        };

        let info = mock_info("owner", &[]);
        instantiate(deps.as_mut(), mock_env(), info, msg).unwrap();
        let instantiate_reply = MsgInstantiateContractResponse {
            contract_address: NFT_CONTRACT_ADDR.to_string(),
            data: vec![2u8; 32769],
        };
        let mut encoded_instantiate_reply =
            Vec::<u8>::with_capacity(instantiate_reply.encoded_len());
        instantiate_reply
            .encode(&mut encoded_instantiate_reply)
            .unwrap();

        let reply_msg = Reply {
            id: INSTANTIATE_TOKEN_REPLY_ID,
            result: SubMsgResult::Ok(SubMsgResponse {
                events: vec![],
                data: Some(encoded_instantiate_reply.into()),
            }),
        };
        reply(deps.as_mut(), mock_env(), reply_msg).unwrap();

        let msg = ExecuteMsg::Receive(Cw20ReceiveMsg {
            sender: String::from("minter"),
            amount: Uint128::new(1),
            msg: [].into(),
        });
        let info = mock_info(MOCK_CONTRACT_ADDR, &[]);

        // Max mint is 1, so second mint request should fail
        execute(deps.as_mut(), mock_env(), info.clone(), msg.clone()).unwrap();
        let err = execute(deps.as_mut(), mock_env(), info, msg).unwrap_err();

        match err {
            ContractError::SoldOut {} => {}
            e => panic!("unexpected error: {e}"),
        }
    }

    #[test]
    fn uninitialized() {
        // Config has not been fully initialized with nft contract address via instantiation reply
        let mut deps = mock_dependencies();
        let msg = InstantiateMsg {
            owner: Addr::unchecked("owner"),
            max_tokens: 1,
            unit_price: Uint128::new(1),
            name: String::from("SYNTH"),
            symbol: String::from("SYNTH"),
            collection_info_extension: None,
            token_code_id: 10u64,
            cw20_address: Addr::unchecked(MOCK_CONTRACT_ADDR),
            token_uri: String::from("https://ipfs.io/ipfs/Q"),
            extension: None,
            withdraw_address: None,
        };

        let info = mock_info("owner", &[]);
        instantiate(deps.as_mut(), mock_env(), info, msg).unwrap();

        // Test token transfer when nft contract has not been linked

        let msg = ExecuteMsg::Receive(Cw20ReceiveMsg {
            sender: String::from("minter"),
            amount: Uint128::new(1),
            msg: [].into(),
        });
        let info = mock_info(MOCK_CONTRACT_ADDR, &[]);

        let err = execute(deps.as_mut(), mock_env(), info, msg).unwrap_err();
        match err {
            ContractError::Uninitialized {} => {}
            e => panic!("unexpected error: {e}"),
        }
    }

    #[test]
    fn unauthorized_token() {
        let mut deps = mock_dependencies();
        let msg = InstantiateMsg {
            owner: Addr::unchecked("owner"),
            max_tokens: 1,
            unit_price: Uint128::new(1),
            name: String::from("SYNTH"),
            symbol: String::from("SYNTH"),
            collection_info_extension: None,
            token_code_id: 10u64,
            cw20_address: Addr::unchecked(MOCK_CONTRACT_ADDR),
            token_uri: String::from("https://ipfs.io/ipfs/Q"),
            extension: None,
            withdraw_address: None,
        };

        let info = mock_info("owner", &[]);
        instantiate(deps.as_mut(), mock_env(), info, msg).unwrap();

        // Link nft token contract using reply

        let instantiate_reply = MsgInstantiateContractResponse {
            contract_address: NFT_CONTRACT_ADDR.to_string(),
            data: vec![2u8; 32769],
        };
        let mut encoded_instantiate_reply =
            Vec::<u8>::with_capacity(instantiate_reply.encoded_len());
        instantiate_reply
            .encode(&mut encoded_instantiate_reply)
            .unwrap();

        let reply_msg = Reply {
            id: INSTANTIATE_TOKEN_REPLY_ID,
            result: SubMsgResult::Ok(SubMsgResponse {
                events: vec![],
                data: Some(encoded_instantiate_reply.into()),
            }),
        };
        reply(deps.as_mut(), mock_env(), reply_msg).unwrap();

        // Test token transfer from invalid token contract
        let msg = ExecuteMsg::Receive(Cw20ReceiveMsg {
            sender: String::from("minter"),
            amount: Uint128::new(1),
            msg: [].into(),
        });
        let info = mock_info("unauthorized-token", &[]);
        let err = execute(deps.as_mut(), mock_env(), info, msg).unwrap_err();

        match err {
            ContractError::UnauthorizedTokenContract {} => {}
            e => panic!("unexpected error: {e}"),
        }
    }

    #[test]
    fn wrong_amount() {
        let mut deps = mock_dependencies();
        let msg = InstantiateMsg {
            owner: Addr::unchecked("owner"),
            max_tokens: 1,
            unit_price: Uint128::new(1),
            name: String::from("SYNTH"),
            symbol: String::from("SYNTH"),
            collection_info_extension: None,
            token_code_id: 10u64,
            cw20_address: Addr::unchecked(MOCK_CONTRACT_ADDR),
            token_uri: String::from("https://ipfs.io/ipfs/Q"),
            extension: None,
            withdraw_address: None,
        };

        let info = mock_info("owner", &[]);
        instantiate(deps.as_mut(), mock_env(), info, msg).unwrap();

        // Link nft token contract using reply

        let instantiate_reply = MsgInstantiateContractResponse {
            contract_address: NFT_CONTRACT_ADDR.to_string(),
            data: vec![2u8; 32769],
        };
        let mut encoded_instantiate_reply =
            Vec::<u8>::with_capacity(instantiate_reply.encoded_len());
        instantiate_reply
            .encode(&mut encoded_instantiate_reply)
            .unwrap();

        let reply_msg = Reply {
            id: INSTANTIATE_TOKEN_REPLY_ID,
            result: SubMsgResult::Ok(SubMsgResponse {
                events: vec![],
                data: Some(encoded_instantiate_reply.into()),
            }),
        };
        reply(deps.as_mut(), mock_env(), reply_msg).unwrap();

        // Test token transfer from invalid token contract
        let msg = ExecuteMsg::Receive(Cw20ReceiveMsg {
            sender: String::from("minter"),
            amount: Uint128::new(100),
            msg: [].into(),
        });
        let info = mock_info(MOCK_CONTRACT_ADDR, &[]);
        let err = execute(deps.as_mut(), mock_env(), info, msg).unwrap_err();

        match err {
            ContractError::WrongPaymentAmount {} => {}
            e => panic!("unexpected error: {e}"),
        }
    }
}<|MERGE_RESOLUTION|>--- conflicted
+++ resolved
@@ -177,17 +177,7 @@
 
     match config.cw721_address.clone() {
         Some(cw721) => {
-<<<<<<< HEAD
-            let callback = Cw721Contract::<DefaultOptionMetadataExtension, Empty, Empty>(
-                cw721,
-                PhantomData,
-                PhantomData,
-                PhantomData,
-            )
-            .call(mint_msg)?;
-=======
             let msg = DefaultCw721Helper::new(cw721).call(mint_msg)?;
->>>>>>> a5abe476
             config.unused_token_id += 1;
             CONFIG.save(deps.storage, &config)?;
 
