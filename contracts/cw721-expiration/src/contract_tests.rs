--- conflicted
+++ resolved
@@ -28,14 +28,8 @@
 fn setup_contract(
     deps: DepsMut<'_>,
     expiration_days: u16,
-<<<<<<< HEAD
-) -> Cw721ExpirationContract<'static, DefaultOptionMetadataExtension, Empty, Empty, Empty> {
-    let contract =
-        Cw721ExpirationContract::<DefaultOptionMetadataExtension, Empty, Empty, Empty>::default();
-=======
 ) -> DefaultCw721ExpirationContract<'static> {
     let contract = DefaultCw721ExpirationContract::default();
->>>>>>> a5abe476
     let msg = InstantiateMsg {
         expiration_days,
         name: CONTRACT_NAME.to_string(),
@@ -54,12 +48,7 @@
 #[test]
 fn proper_instantiation() {
     let mut deps = mock_dependencies();
-<<<<<<< HEAD
-    let contract =
-        Cw721ExpirationContract::<DefaultOptionMetadataExtension, Empty, Empty, Empty>::default();
-=======
     let contract = DefaultCw721ExpirationContract::default();
->>>>>>> a5abe476
 
     let msg = InstantiateMsg {
         expiration_days: 1,
@@ -122,12 +111,7 @@
 #[test]
 fn proper_instantiation_with_collection_info() {
     let mut deps = mock_dependencies();
-<<<<<<< HEAD
-    let contract =
-        Cw721ExpirationContract::<DefaultOptionMetadataExtension, Empty, Empty, Empty>::default();
-=======
     let contract = DefaultCw721ExpirationContract::default();
->>>>>>> a5abe476
 
     let msg = InstantiateMsg {
         expiration_days: 1,
